# Release 0.0.3
- Added turning task
- Added new type of symmetry "per_leg" (only control two legs and then copy/mirror)
- Reduce y_max in the action space
<<<<<<< HEAD
- Added `v1` env without timeout
- Added `change_task()` method
=======
- Added task randomization
- Updated `allowed_leg_angle`
- Reduced max timesteps to 200 (20s)
>>>>>>> 616ecf8c

# Release 0.0.2

- Changed `WalkingRobotIKEnv` to include command as input
- Reduced default max speed in `WalkingRobotIKEnv` (from 15 to 8)
- Added velocity (angular and linear) in `WalkingRobotIKEnv` observation
- Added `SE_SERVER_ADDR` env variable
- Added `symmetric_control` and `allowed_leg_angle` to limit action space
- Longer episodes and limited at 10Hz
- Reduced action space

# Release 0.0.1

- Initial version<|MERGE_RESOLUTION|>--- conflicted
+++ resolved
@@ -2,14 +2,11 @@
 - Added turning task
 - Added new type of symmetry "per_leg" (only control two legs and then copy/mirror)
 - Reduce y_max in the action space
-<<<<<<< HEAD
-- Added `v1` env without timeout
-- Added `change_task()` method
-=======
 - Added task randomization
 - Updated `allowed_leg_angle`
 - Reduced max timesteps to 200 (20s)
->>>>>>> 616ecf8c
+- Added `v1` env without timeout
+- Added `change_task()` method
 
 # Release 0.0.2
 

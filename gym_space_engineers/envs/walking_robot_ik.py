--- conflicted
+++ resolved
@@ -44,15 +44,12 @@
 
         # For now, this is hardcoded for the 6-legged robot
         self.number_of_legs = 6
-<<<<<<< HEAD
         self.num_dim_per_leg = 4
         self.max_action = 1
         # TODO(toni): update lower and upper limits
         self.action_upper_limits = np.ones(self.number_of_legs * self.num_dim_per_leg) * self.max_action
         self.action_lower_limits = np.ones(self.number_of_legs * self.num_dim_per_leg) * -self.max_action
 
-=======
-
         # For now, we expect that the legs can move 10 meters in each direction
         # We use this value to map the [-1,1] interval to the actual reachable space
         self.action_space_size = 10
@@ -60,7 +57,6 @@
         # [X, Y, Z, Speed] for each of the 6 legs
         # (X, Y, Z) is a position relative to the shoulder joint of each leg
         # This position will be given to the inverse kinematics model
->>>>>>> 19741a7a
         self.action_space = spaces.Box(
             low=np.stack([[-1, -1, -1, -1] for _ in range(self.number_of_legs)]).flatten(),
             high=np.stack([[1, 1, 1, 1] for _ in range(self.number_of_legs)]).flatten(),
@@ -132,9 +128,9 @@
             "commands": commands,
         }
 
-        observation = self.server_step(request)
-
-<<<<<<< HEAD
+        response = self._send_request(request)
+        observation = self._get_observation(response)
+
         # Update internal state if needed
         # (for instance n steps at targets, that should be decoupled from compute reward)
         self._on_step()
@@ -144,8 +140,11 @@
         info = {
             # "up": up,
             # "forward": forward,
-=======
-        return self._get_observation(response)
+        }
+
+        info.update(self._additional_infos())
+
+        return observation, reward, done, info
 
     def reset(self):
         if self.id is None:
@@ -156,46 +155,14 @@
                 "type": "Reset",
             }
             response = self._send_request(request)
-
-        return self._get_observation(response)
-
-    def _get_observation(self, response):
-        position = self._get_array_from_vector(response["position"])
-        up = self._get_array_from_vector(response["up"])
-        forward = self._get_array_from_vector(response["forward"])
-        right = self._get_array_from_vector(response["right"])
-        end_effector_positions = np.stack([self._get_array_from_vector(pos) for pos in response["endEffectorPositions"]])
-
-        info = {
-            "up": up,
-            "forward": forward,
-            "right": right,
-            "end_effector_positions": end_effector_positions,
->>>>>>> 19741a7a
-        }
-
-        info.update(self._additional_infos())
-
-        return observation, reward, done, info
-
-<<<<<<< HEAD
-    def reset(self):
-        if self.id is None:
-            self._send_initial_request()
-        else:
-            raise NotImplementedError()
         # TODO: return initial observation
         self.old_world_position = Point3D(np.zeros(3))
         self._reset_transform()
-
-    def server_step(self, request):
-        """
-        :return:
-        """
-        # self.send_action(command, action)
-
-        # Receive and extract response from server
-        response = self._send_request(request)
+        return self._get_observation(response)
+
+
+    def _get_observation(self, response):
+        # Extract response from server
         position = self._get_np_array_from_vector(response["position"])
         right = self._get_np_array_from_vector(response["right"])
         forward = self._get_np_array_from_vector(response["forward"])
@@ -242,8 +209,6 @@
         )
         return observation
 
-=======
->>>>>>> 19741a7a
     @staticmethod
     def _get_array_from_vector(vector: Dict[str, np.ndarray]) -> np.ndarray:
         return np.array([vector["x"], vector["y"], vector["z"]])
